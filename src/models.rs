/// Data for the /v1/models endpoint.
/// This endpoint mimics the openai API's models endpoint. Each 'model' is actually a target to
/// forward requests onto.
use serde::{Deserialize, Serialize};

<<<<<<< HEAD
#[derive(Debug, Clone, Serialize, Deserialize)]
pub(crate) struct ErrorResponseBody {   
    pub(crate) message: String,
    pub(crate) r#type: String,
    pub(crate) param: Option<String>,
    pub(crate) code: String,
}
=======
use crate::target::{Target, Targets};
>>>>>>> 9c7cb6cb

/// Requests to the /v1/{*} endpoints get forwarded onto OpenAI compatible targets.
/// The target is chosen based on the model specified in the request body.
#[derive(Debug, Clone, Deserialize)]
pub(crate) struct ExtractedModel<'a> {
    #[serde(borrow)]
    pub(crate) model: &'a str,
}

/// The returned models from the /v1/models endpoint.
#[derive(Serialize, Deserialize, Debug, Clone, PartialEq)]
pub(crate) struct Model {
    /// The model identifier, which can be referenced in the API endpoints.
    pub(crate) id: String,
    /// The Unix timestamp (in seconds) when the model was created.
    pub(crate) created: Option<u32>,
    /// The object type, which is always "model".
    pub(crate) object: String,
    /// The organization that owns the model.
    pub(crate) owned_by: String,
}

impl Model {
    /// Models returned by the /v1/models endpoint are each associated with a target.
    pub(crate) fn from_target(id: &str, _target: &Target) -> Self {
        Model {
            id: id.to_owned(),
            created: None,
            object: "model".into(),
            owned_by: "None".into(),
        }
    }
}

/// The response from the /v1/models endpoint, which is a list of models.
#[derive(Serialize, Deserialize, Debug, Clone, PartialEq)]
pub(crate) struct ListModelResponse {
    /// The object type, which is always "list".
    pub object: String,
    /// A list of model objects.
    pub data: Vec<Model>,
}

impl ListModelResponse {
    /// Creates a new ListModelResponse from the given Targets.
    pub(crate) fn from_targets(targets: &Targets) -> Self {
        let data = targets
            .targets
            .iter()
            .map(|item| Model::from_target(item.key(), item.value()))
            .collect::<Vec<_>>();
        ListModelResponse {
            object: "list".into(),
            data,
        }
    }
}<|MERGE_RESOLUTION|>--- conflicted
+++ resolved
@@ -3,7 +3,6 @@
 /// forward requests onto.
 use serde::{Deserialize, Serialize};
 
-<<<<<<< HEAD
 #[derive(Debug, Clone, Serialize, Deserialize)]
 pub(crate) struct ErrorResponseBody {   
     pub(crate) message: String,
@@ -11,9 +10,6 @@
     pub(crate) param: Option<String>,
     pub(crate) code: String,
 }
-=======
-use crate::target::{Target, Targets};
->>>>>>> 9c7cb6cb
 
 /// Requests to the /v1/{*} endpoints get forwarded onto OpenAI compatible targets.
 /// The target is chosen based on the model specified in the request body.
