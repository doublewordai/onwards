//! HTTP request handlers for the proxy server
//!
//! This module contains the main Axum handlers that process incoming requests,
//! route them to appropriate targets, and handle authentication and rate limiting.

use crate::AppState;
use crate::auth;
use crate::client::HttpClient;
use crate::errors::OnwardsErrorResponse;
use crate::models::ListModelResponse;
use crate::target::Target;
use axum::{
    Json,
    extract::Request,
    extract::State,
    http::{
        HeaderMap, HeaderName, HeaderValue, Uri,
        header::{CONTENT_LENGTH, TRANSFER_ENCODING},
    },
    response::{IntoResponse, Response},
};
use serde_json::map::Entry;
use tracing::{debug, error, instrument, trace};

/// Filters and modifies headers before forwarding to upstream
///
/// This function implements RFC 7230 compliant proxy behavior by:
/// - Removing hop-by-hop headers (connection, keep-alive, etc.)
/// - Stripping authentication headers to prevent credential leakage
/// - Removing browser-specific context headers (sec-*, origin, referer)
/// - Adding upstream authentication if configured
/// - Adding X-Forwarded-* headers for transparency
fn filter_headers_for_upstream(headers: &mut HeaderMap, target: &Target) {
    // Headers to remove: hop-by-hop (RFC 7230), auth, browser context, and routing headers
    const HEADERS_TO_STRIP: &[&str] = &[
        // RFC 7230 hop-by-hop headers (MUST remove per spec)
        "connection",
        "keep-alive",
        "proxy-authenticate",
        "proxy-authorization",
        "te",
        "trailer",
        "upgrade",
        // Authentication headers (prevent credential leakage to downstream)
        "authorization",
        "x-api-key",
        "api-key",
        // Browser security context headers (meaningless to upstream APIs)
        "sec-fetch-site",
        "sec-fetch-mode",
        "sec-fetch-dest",
        "sec-fetch-user",
        // Browser context leakage
        "origin",
        "referer",
        // Client state (security)
        "cookie",
        // HTTP caching (irrelevant since we buffer full responses)
        "if-modified-since",
        "if-none-match",
        "if-match",
        "if-unmodified-since",
        "if-range",
        // Our routing headers (already consumed)
        "model-override",
    ];

    for header in HEADERS_TO_STRIP {
        headers.remove(*header);
    }

    // Remove all sec-ch-ua* headers (Chrome User-Agent Client Hints)
    // These have many variants (sec-ch-ua, sec-ch-ua-mobile, sec-ch-ua-platform, etc.)
    let sec_ch_ua_headers: Vec<_> = headers
        .keys()
        .filter(|name| name.as_str().starts_with("sec-ch-ua"))
        .cloned()
        .collect();
    for header in sec_ch_ua_headers {
        headers.remove(header);
    }

    // Add Authorization header if target requires authentication to upstream
    if let Some(key) = &target.onwards_key {
        let header_name_str = target
            .upstream_auth_header_name
            .as_deref()
            .unwrap_or("Authorization");
        let header_name = HeaderName::from_bytes(header_name_str.as_bytes()).unwrap();
        let prefix = target
            .upstream_auth_header_prefix
            .as_deref()
            .unwrap_or("Bearer ");
        let header_value = format!("{}{}", prefix, key);
        debug!(
            "Adding {} header for upstream {}: {}",
            header_name_str, target.url, header_value
        );
        headers.insert(header_name, header_value.parse().unwrap());
    } else {
        debug!(
            "No upstream authentication configured for target {}",
            target.url
        );
    }

    // Add X-Forwarded headers for transparency (preserve original request context)
    // Note: We don't have access to the original client IP in this handler,
    // so we only set X-Forwarded-Proto for now
    headers.insert("x-forwarded-proto", "https".parse().unwrap());
}

/// The main handler responsible for forwarding requests to targets
/// TODO(fergus): Better error messages beyond raw status codes.
#[instrument(skip(state, req))]
pub async fn target_message_handler<T: HttpClient>(
    State(state): State<AppState<T>>,
    mut req: axum::extract::Request,
) -> Result<Response, OnwardsErrorResponse> {
    // Extract the request body. TODO(fergus): make this step conditional: its not necessary if we
    // extract the model from the header.
    let mut body_bytes =
        match axum::body::to_bytes(std::mem::take(req.body_mut()), usize::MAX).await {
            Ok(bytes) => bytes,
            Err(_) => return Err(OnwardsErrorResponse::internal()), // since there's no body limit,
                                                                    // this should never fail.
        };

    // Apply body transformation if provided
    if let Some(ref transform_fn) = state.body_transform_fn {
        let path = req.uri().path();
        if let Some(transformed_body) = transform_fn(path, req.headers(), &body_bytes) {
            debug!("Applied body transformation for path: {}", path);
            body_bytes = transformed_body;
        }
    }

    // Log full incoming request details for debugging
    trace!(
        "Incoming request details:\n  Method: {}\n  URI: {}\n  Headers: {:?}\n  Body: {}",
        req.method(),
        req.uri(),
        req.headers(),
        String::from_utf8_lossy(&body_bytes)
    );

    // Extract the model using the shared function
    let model_name = match crate::extract_model_from_request(req.headers(), &body_bytes) {
        Ok(model) => model,
        Err(_) => {
            return Err(OnwardsErrorResponse::bad_request(
                "Could not parse onwards model from request. 'model' parameter must be supplied in either the body or in the Model-Override header.",
                Some("model"),
            ));
        }
    };

    trace!("Received request for model: {}", model_name);
    trace!(
        "Available targets: {:?}",
        state
            .targets
            .targets
            .iter()
            .map(|entry| entry.key().clone())
            .collect::<Vec<_>>()
    );

    let target = match state.targets.targets.get(&model_name) {
        Some(target) => {
            debug!("Found target for model '{}': {:?}", model_name, target.url);
            target
        }
        None => {
            debug!("No target found for model: {}", model_name);
            return Err(OnwardsErrorResponse::model_not_found(model_name.as_str()));
        }
    };

<<<<<<< HEAD
    // Check target-level rate limit
    if let Some(ref limiter) = target.limiter
        && limiter.check().is_err() {
            return Err(OnwardsErrorResponse::rate_limited());
        }
=======
    // Clone response headers for later use in response
    let response_headers = target.response_headers.clone();

    if let Some(ref limiter) = target.limiter
        && limiter.check().is_err()
    {
        return Err(OnwardsErrorResponse::rate_limited());
    }
>>>>>>> 9fc62215

    // Extract bearer token for authentication and rate limiting
    let bearer_token = req
        .headers()
        .get("authorization")
        .and_then(|auth_header| auth_header.to_str().ok())
        .and_then(|auth_value| auth_value.strip_prefix("Bearer "));

    // Validate API key if target has keys configured
    if let Some(ref keys) = target.keys {
        match bearer_token {
            Some(token) => {
                trace!("Validating bearer token");
                if auth::validate_bearer_token(keys, token) {
                    debug!("Bearer token validation successful");
                } else {
                    debug!("Bearer token validation failed - token not in key set");
                    return Err(OnwardsErrorResponse::forbidden());
                }
            }
            None => {
                debug!("No bearer token found in authorization header");
                return Err(OnwardsErrorResponse::unauthorized());
            }
        }
    } else {
        debug!(
            "Target '{}' has no keys configured - allowing request",
            model_name
        );
    }

    // Check per-key rate limits if bearer token is present
    if let Some(token) = bearer_token
        && let Some(limiter) = state.targets.key_rate_limiters.get(token)
<<<<<<< HEAD
            && limiter.check().is_err() {
                debug!("Per-key rate limit exceeded for token: {}", token);
                return Err(OnwardsErrorResponse::rate_limited());
            }

    // Acquire concurrency permits (both target-level and per-key)
    // These guards will be held until the end of the function, ensuring the permit is released
    let _target_concurrency_guard = if let Some(ref limiter) = target.concurrency_limiter {
        match limiter.acquire().await {
            Ok(guard) => Some(guard),
            Err(_) => {
                debug!(
                    "Target-level concurrency limit exceeded for model: {}",
                    model_name
                );
                return Err(OnwardsErrorResponse::concurrency_limited());
            }
        }
    } else {
        None
    };

    let _key_concurrency_guard = if let Some(token) = bearer_token {
        if let Some(limiter) = state.targets.key_concurrency_limiters.get(token) {
            match limiter.acquire().await {
                Ok(guard) => Some(guard),
                Err(_) => {
                    debug!("Per-key concurrency limit exceeded for token: {}", token);
                    return Err(OnwardsErrorResponse::concurrency_limited());
                }
            }
        } else {
            None
        }
    } else {
        None
    };

=======
        && limiter.check().is_err()
    {
        debug!("Per-key rate limit exceeded for token: {}", token);
        return Err(OnwardsErrorResponse::rate_limited());
    }
>>>>>>> 9fc62215
    // Users can specify the onwards value of the model field in the target
    // config. If not supplied, its left as is.
    if let Some(rewrite) = target.onwards_model.clone()
        && !body_bytes.is_empty()
    {
        debug!("Rewriting model key to: {}", rewrite);
        let error = OnwardsErrorResponse::bad_request(
            "Could not parse onwards model from request. 'model' parameter must be supplied in either the body or in the Model-Override header.",
            Some("model"),
        );
        let mut body_serialized: serde_json::Value = match serde_json::from_slice(&body_bytes) {
            Ok(value) => value,
            Err(_) => return Err(error.clone()),
        };
        let entry = body_serialized
            .as_object_mut()
            .ok_or(error.clone())? // if the body is not an object (we know its not empty), return 400
            .entry("model");
        match entry {
            Entry::Occupied(mut entry) => {
                // If the model key already exists, we overwrite it
                entry.insert(serde_json::Value::String(rewrite));
            }
            Entry::Vacant(_entry) => {
                // If the body didn't have a model key, then 400 (header shouldn't have been
                // provided)
                return Err(error.clone());
            }
        }
        body_bytes = match serde_json::to_vec(&body_serialized) {
            Ok(bytes) => axum::body::Bytes::from(bytes),
            Err(_) => return Err(OnwardsErrorResponse::internal()),
        };
    }

    // Build the onwards URI
    let path_and_query = req
        .uri()
        .path_and_query()
        .map(|v| v.as_str())
        .unwrap_or(req.uri().path());

    // Strip duplicate path prefix if the target URL already contains it
    // For example: target URL is "https://api.openai.com/v1/" and request path is "/v1/chat/completions"
    // We want to avoid "https://api.openai.com/v1/v1/chat/completions"
    let target_path = target.url.path().trim_end_matches('/');
    let request_path = path_and_query.strip_prefix('/').unwrap_or(path_and_query);

    let path_to_join = if !target_path.is_empty() && target_path != "/" {
        // Target has a non-root path (e.g., "/v1")
        let target_path_no_slash = &target_path[1..]; // "v1"

        if let Some(rest) = request_path.strip_prefix(target_path_no_slash) {
            // Request starts with the same path as target
            if rest.is_empty() || rest.starts_with('/') {
                // Either exact match or has a slash after (e.g., "v1/" or "v1")
                rest.strip_prefix('/').unwrap_or(rest)
            } else {
                // Starts with target path but no slash after (e.g., "v1x") - not a real match
                request_path
            }
        } else {
            request_path
        }
    } else {
        request_path
    };

    let upstream_uri = target
        .url
        .join(path_to_join)
        .map_err(|_| OnwardsErrorResponse::internal())?
        .to_string();
    let upstream_uri_parsed = match Uri::try_from(&upstream_uri) {
        Ok(uri) => uri,
        Err(_) => {
            error!("Invalid URI: {}", upstream_uri);
            return Err(OnwardsErrorResponse::internal());
        }
    };

    *req.uri_mut() = upstream_uri_parsed.clone();

    // Update the host header to match the target server (otherwise cloudflare gets mad).
    if let Some(host) = upstream_uri_parsed.host() {
        let host_value = if let Some(port) = upstream_uri_parsed.port_u16() {
            format!("{host}:{port}")
        } else {
            host.to_string()
        };
        req.headers_mut()
            .insert("host", host_value.parse().unwrap());
    }

    // Always set Content-Length and remove Transfer-Encoding since we buffer the full body
    req.headers_mut().insert(
        CONTENT_LENGTH,
        body_bytes
            .len()
            .to_string()
            .parse()
            .expect("Content-Length should be valid"),
    );
    req.headers_mut().remove(TRANSFER_ENCODING);

    // Filter headers for upstream forwarding (RFC 7230 compliance, security, etc.)
    filter_headers_for_upstream(req.headers_mut(), &target);

    // Log full outgoing request details for debugging
    trace!(
        "Outgoing request details:\n  Method: {}\n  URI: {}\n  Headers: {:?}\n  Body: {}",
        req.method(),
        req.uri(),
        req.headers(),
        String::from_utf8_lossy(&body_bytes)
    );

    *req.body_mut() = axum::body::Body::from(body_bytes);

    // forward the request to the target, returning the response as-is
    match state.http_client.request(req).await {
        Ok(mut response) => {
            // Add custom response headers for client access
            if let Some(headers) = response_headers {
                for (key, value) in headers.iter() {
                    if let (Ok(header_name), Ok(header_value)) =
                        (key.parse::<HeaderName>(), value.parse::<HeaderValue>())
                    {
                        response.headers_mut().insert(header_name, header_value);
                    }
                }
                trace!(
                    model = %model_name,
                    headers = ?headers,
                    "Added custom response headers"
                );
            }
            Ok(response)
        }
        Err(e) => {
            error!(
                "Error forwarding request to target url {}: {}",
                upstream_uri, e
            );
            Err(OnwardsErrorResponse::bad_gateway())
        }
    }
}

#[instrument(skip(state, req))]
pub async fn models<T: HttpClient>(
    State(state): State<AppState<T>>,
    req: Request,
) -> impl IntoResponse {
    // Extract bearer token from Authorization header
    let bearer_token = req
        .headers()
        .get("authorization")
        .and_then(|auth_header| auth_header.to_str().ok())
        .and_then(|auth_value| auth_value.strip_prefix("Bearer "));

    // Filter targets based on bearer token permissions
    let accessible_targets = state
        .targets
        .targets
        .iter()
        .filter(|entry| {
            let target = entry.value();

            // If target has no keys configured, it's publicly accessible
            if target.keys.is_none() {
                return true;
            }

            // If target has keys but no bearer token provided, deny access
            let Some(token) = bearer_token else {
                return false;
            };

            // Validate bearer token against target's keys
            auth::validate_bearer_token(target.keys.as_ref().unwrap(), token)
        })
        .map(|entry| (entry.key().clone(), entry.value().clone()))
        .collect::<std::collections::HashMap<_, _>>();

    // Create filtered response
    Json(ListModelResponse::from_filtered_targets(
        &accessible_targets,
    ))
}

#[cfg(test)]
mod tests {
    use super::*;

    #[test]
    fn test_filter_headers_strips_hop_by_hop_headers() {
        let mut headers = HeaderMap::new();

        // Add hop-by-hop headers that should be removed
        headers.insert("connection", "keep-alive".parse().unwrap());
        headers.insert("keep-alive", "timeout=5".parse().unwrap());
        headers.insert("proxy-authenticate", "Basic".parse().unwrap());
        headers.insert("proxy-authorization", "Basic abc123".parse().unwrap());
        headers.insert("te", "trailers".parse().unwrap());
        headers.insert("trailer", "Expires".parse().unwrap());
        headers.insert("upgrade", "HTTP/2.0".parse().unwrap());

        // Add a safe header that should be kept
        headers.insert("content-type", "application/json".parse().unwrap());

        let target = Target::builder()
            .url("https://api.example.com".parse().unwrap())
            .build();

        filter_headers_for_upstream(&mut headers, &target);

        // Verify hop-by-hop headers were removed
        assert!(!headers.contains_key("connection"));
        assert!(!headers.contains_key("keep-alive"));
        assert!(!headers.contains_key("proxy-authenticate"));
        assert!(!headers.contains_key("proxy-authorization"));
        assert!(!headers.contains_key("te"));
        assert!(!headers.contains_key("trailer"));
        assert!(!headers.contains_key("upgrade"));

        // Verify safe header was kept
        assert!(headers.contains_key("content-type"));
    }

    #[test]
    fn test_filter_headers_strips_auth_headers() {
        let mut headers = HeaderMap::new();

        // Add auth headers that should be removed
        headers.insert("authorization", "Bearer client-token".parse().unwrap());
        headers.insert("x-api-key", "client-api-key".parse().unwrap());
        headers.insert("api-key", "another-key".parse().unwrap());

        let target = Target::builder()
            .url("https://api.example.com".parse().unwrap())
            .build();

        filter_headers_for_upstream(&mut headers, &target);

        // Verify all auth headers were removed (client credentials stripped)
        assert!(!headers.contains_key("authorization"));
        assert!(!headers.contains_key("x-api-key"));
        assert!(!headers.contains_key("api-key"));
    }

    #[test]
    fn test_filter_headers_strips_browser_security_headers() {
        let mut headers = HeaderMap::new();

        // Add browser security headers
        headers.insert("sec-fetch-site", "cross-site".parse().unwrap());
        headers.insert("sec-fetch-mode", "cors".parse().unwrap());
        headers.insert("sec-fetch-dest", "empty".parse().unwrap());
        headers.insert("sec-fetch-user", "?1".parse().unwrap());

        let target = Target::builder()
            .url("https://api.example.com".parse().unwrap())
            .build();

        filter_headers_for_upstream(&mut headers, &target);

        // Verify all sec-fetch-* headers were removed
        assert!(!headers.contains_key("sec-fetch-site"));
        assert!(!headers.contains_key("sec-fetch-mode"));
        assert!(!headers.contains_key("sec-fetch-dest"));
        assert!(!headers.contains_key("sec-fetch-user"));
    }

    #[test]
    fn test_filter_headers_strips_all_sec_ch_ua_variants() {
        let mut headers = HeaderMap::new();

        // Add various sec-ch-ua headers
        headers.insert("sec-ch-ua", "\"Chrome\";v=\"120\"".parse().unwrap());
        headers.insert("sec-ch-ua-mobile", "?0".parse().unwrap());
        headers.insert("sec-ch-ua-platform", "\"macOS\"".parse().unwrap());
        headers.insert("sec-ch-ua-arch", "\"arm64\"".parse().unwrap());
        headers.insert("sec-ch-ua-model", "\"\"".parse().unwrap());

        // Add a safe header
        headers.insert("user-agent", "Mozilla/5.0...".parse().unwrap());

        let target = Target::builder()
            .url("https://api.example.com".parse().unwrap())
            .build();

        filter_headers_for_upstream(&mut headers, &target);

        // Verify all sec-ch-ua* headers were removed
        assert!(!headers.contains_key("sec-ch-ua"));
        assert!(!headers.contains_key("sec-ch-ua-mobile"));
        assert!(!headers.contains_key("sec-ch-ua-platform"));
        assert!(!headers.contains_key("sec-ch-ua-arch"));
        assert!(!headers.contains_key("sec-ch-ua-model"));

        // Verify user-agent was kept
        assert!(headers.contains_key("user-agent"));
    }

    #[test]
    fn test_filter_headers_strips_browser_context_headers() {
        let mut headers = HeaderMap::new();

        headers.insert("origin", "http://localhost:3000".parse().unwrap());
        headers.insert("referer", "http://localhost:3000/chat".parse().unwrap());
        headers.insert("cookie", "session=abc123".parse().unwrap());

        let target = Target::builder()
            .url("https://api.example.com".parse().unwrap())
            .build();

        filter_headers_for_upstream(&mut headers, &target);

        assert!(!headers.contains_key("origin"));
        assert!(!headers.contains_key("referer"));
        assert!(!headers.contains_key("cookie"));
    }

    #[test]
    fn test_filter_headers_strips_caching_headers() {
        let mut headers = HeaderMap::new();

        headers.insert(
            "if-modified-since",
            "Wed, 21 Oct 2015 07:28:00 GMT".parse().unwrap(),
        );
        headers.insert("if-none-match", "\"abc123\"".parse().unwrap());
        headers.insert("if-match", "\"xyz789\"".parse().unwrap());
        headers.insert(
            "if-unmodified-since",
            "Wed, 21 Oct 2015 07:28:00 GMT".parse().unwrap(),
        );
        headers.insert("if-range", "\"abc123\"".parse().unwrap());

        let target = Target::builder()
            .url("https://api.example.com".parse().unwrap())
            .build();

        filter_headers_for_upstream(&mut headers, &target);

        assert!(!headers.contains_key("if-modified-since"));
        assert!(!headers.contains_key("if-none-match"));
        assert!(!headers.contains_key("if-match"));
        assert!(!headers.contains_key("if-unmodified-since"));
        assert!(!headers.contains_key("if-range"));
    }

    #[test]
    fn test_filter_headers_strips_model_override_header() {
        let mut headers = HeaderMap::new();

        headers.insert("model-override", "gpt-4".parse().unwrap());
        headers.insert("content-type", "application/json".parse().unwrap());

        let target = Target::builder()
            .url("https://api.example.com".parse().unwrap())
            .build();

        filter_headers_for_upstream(&mut headers, &target);

        // model-override should be removed (already consumed for routing)
        assert!(!headers.contains_key("model-override"));
        // content-type should be kept
        assert!(headers.contains_key("content-type"));
    }

    #[test]
    fn test_filter_headers_keeps_safe_headers() {
        let mut headers = HeaderMap::new();

        // Add headers that should be kept
        headers.insert("content-type", "application/json".parse().unwrap());
        headers.insert("accept", "application/json".parse().unwrap());
        headers.insert("user-agent", "MyClient/1.0".parse().unwrap());
        headers.insert("accept-language", "en-US,en;q=0.9".parse().unwrap());
        headers.insert("accept-encoding", "gzip, deflate, br".parse().unwrap());
        headers.insert("x-stainless-lang", "js".parse().unwrap());
        headers.insert("x-stainless-os", "macOS".parse().unwrap());

        let target = Target::builder()
            .url("https://api.example.com".parse().unwrap())
            .build();

        filter_headers_for_upstream(&mut headers, &target);

        // All these headers should be kept
        assert!(headers.contains_key("content-type"));
        assert!(headers.contains_key("accept"));
        assert!(headers.contains_key("user-agent"));
        assert!(headers.contains_key("accept-language"));
        assert!(headers.contains_key("accept-encoding"));
        assert!(headers.contains_key("x-stainless-lang"));
        assert!(headers.contains_key("x-stainless-os"));
    }

    #[test]
    fn test_filter_headers_adds_authorization_when_onwards_key_present() {
        let mut headers = HeaderMap::new();

        // Add client authorization that should be stripped
        headers.insert("authorization", "Bearer client-token".parse().unwrap());

        let target = Target::builder()
            .url("https://api.example.com".parse().unwrap())
            .onwards_key("sk-upstream-key".to_string())
            .build();

        filter_headers_for_upstream(&mut headers, &target);

        // Client auth should be removed and replaced with onwards_key
        assert!(headers.contains_key("authorization"));
        assert_eq!(
            headers.get("authorization").unwrap().to_str().unwrap(),
            "Bearer sk-upstream-key"
        );
    }

    #[test]
    fn test_filter_headers_no_authorization_when_onwards_key_absent() {
        let mut headers = HeaderMap::new();

        // Add client authorization
        headers.insert("authorization", "Bearer client-token".parse().unwrap());

        let target = Target::builder()
            .url("https://api.example.com".parse().unwrap())
            // No onwards_key configured
            .build();

        filter_headers_for_upstream(&mut headers, &target);

        // Client auth should be removed and NOT replaced (no onwards_key)
        assert!(!headers.contains_key("authorization"));
    }

    #[test]
    fn test_filter_headers_custom_auth_header_name() {
        let mut headers = HeaderMap::new();

        // Add client authorization that should be stripped
        headers.insert("authorization", "Bearer client-token".parse().unwrap());

        let target = Target::builder()
            .url("https://api.example.com".parse().unwrap())
            .onwards_key("my-api-key-123".to_string())
            .upstream_auth_header_name("X-API-Key".to_string())
            .build();

        filter_headers_for_upstream(&mut headers, &target);

        // Client auth should be removed
        assert!(!headers.contains_key("authorization"));

        // Custom header should be added with default Bearer prefix
        assert!(headers.contains_key("x-api-key"));
        assert_eq!(
            headers.get("x-api-key").unwrap().to_str().unwrap(),
            "Bearer my-api-key-123"
        );
    }

    #[test]
    fn test_filter_headers_custom_auth_header_prefix() {
        let mut headers = HeaderMap::new();

        let target = Target::builder()
            .url("https://api.example.com".parse().unwrap())
            .onwards_key("token-xyz".to_string())
            .upstream_auth_header_prefix("ApiKey ".to_string())
            .build();

        filter_headers_for_upstream(&mut headers, &target);

        // Should use custom prefix with default Authorization header
        assert!(headers.contains_key("authorization"));
        assert_eq!(
            headers.get("authorization").unwrap().to_str().unwrap(),
            "ApiKey token-xyz"
        );
    }

    #[test]
    fn test_filter_headers_empty_auth_header_prefix() {
        let mut headers = HeaderMap::new();

        let target = Target::builder()
            .url("https://api.example.com".parse().unwrap())
            .onwards_key("plain-api-key-456".to_string())
            .upstream_auth_header_prefix("".to_string())
            .build();

        filter_headers_for_upstream(&mut headers, &target);

        // Should use empty prefix (just the key value)
        assert!(headers.contains_key("authorization"));
        assert_eq!(
            headers.get("authorization").unwrap().to_str().unwrap(),
            "plain-api-key-456"
        );
    }

    #[test]
    fn test_filter_headers_custom_header_name_and_prefix() {
        let mut headers = HeaderMap::new();

        let target = Target::builder()
            .url("https://api.example.com".parse().unwrap())
            .onwards_key("secret-key".to_string())
            .upstream_auth_header_name("X-Custom-Auth".to_string())
            .upstream_auth_header_prefix("Token ".to_string())
            .build();

        filter_headers_for_upstream(&mut headers, &target);

        // Should use both custom header name and custom prefix
        assert!(!headers.contains_key("authorization"));
        assert!(headers.contains_key("x-custom-auth"));
        assert_eq!(
            headers.get("x-custom-auth").unwrap().to_str().unwrap(),
            "Token secret-key"
        );
    }

    #[test]
    fn test_filter_headers_adds_x_forwarded_proto() {
        let mut headers = HeaderMap::new();

        let target = Target::builder()
            .url("https://api.example.com".parse().unwrap())
            .build();

        filter_headers_for_upstream(&mut headers, &target);

        assert!(headers.contains_key("x-forwarded-proto"));
        assert_eq!(
            headers.get("x-forwarded-proto").unwrap().to_str().unwrap(),
            "https"
        );
    }

    #[test]
    fn test_filter_headers_comprehensive_browser_request() {
        // Simulate a real browser request with all the problematic headers
        let mut headers = HeaderMap::new();

        // Hop-by-hop
        headers.insert("connection", "keep-alive".parse().unwrap());

        // Auth (should be stripped)
        headers.insert("authorization", "Bearer client-secret".parse().unwrap());

        // Browser security
        headers.insert("sec-fetch-site", "same-origin".parse().unwrap());
        headers.insert("sec-fetch-mode", "cors".parse().unwrap());
        headers.insert("sec-fetch-dest", "empty".parse().unwrap());
        headers.insert("sec-ch-ua", "\"Chrome\";v=\"120\"".parse().unwrap());
        headers.insert("sec-ch-ua-mobile", "?0".parse().unwrap());
        headers.insert("sec-ch-ua-platform", "\"macOS\"".parse().unwrap());

        // Browser context
        headers.insert("origin", "http://localhost:5173".parse().unwrap());
        headers.insert(
            "referer",
            "http://localhost:5173/playground".parse().unwrap(),
        );
        headers.insert("cookie", "session=xyz; token=abc".parse().unwrap());

        // Caching
        headers.insert("if-none-match", "\"abc123\"".parse().unwrap());

        // Safe headers that should be kept
        headers.insert("content-type", "application/json".parse().unwrap());
        headers.insert("accept", "application/json".parse().unwrap());
        headers.insert("user-agent", "Mozilla/5.0...".parse().unwrap());

        let target = Target::builder()
            .url("https://api.anthropic.com".parse().unwrap())
            .onwards_key("sk-ant-upstream-key".to_string())
            .build();

        filter_headers_for_upstream(&mut headers, &target);

        // Verify all problematic headers were removed
        assert!(!headers.contains_key("connection"));
        assert!(!headers.contains_key("sec-fetch-site"));
        assert!(!headers.contains_key("sec-fetch-mode"));
        assert!(!headers.contains_key("sec-fetch-dest"));
        assert!(!headers.contains_key("sec-ch-ua"));
        assert!(!headers.contains_key("sec-ch-ua-mobile"));
        assert!(!headers.contains_key("sec-ch-ua-platform"));
        assert!(!headers.contains_key("origin"));
        assert!(!headers.contains_key("referer"));
        assert!(!headers.contains_key("cookie"));
        assert!(!headers.contains_key("if-none-match"));

        // Verify safe headers were kept
        assert!(headers.contains_key("content-type"));
        assert!(headers.contains_key("accept"));
        assert!(headers.contains_key("user-agent"));

        // Verify Authorization was replaced with upstream key
        assert_eq!(
            headers.get("authorization").unwrap().to_str().unwrap(),
            "Bearer sk-ant-upstream-key"
        );

        // Verify X-Forwarded-Proto was added
        assert_eq!(
            headers.get("x-forwarded-proto").unwrap().to_str().unwrap(),
            "https"
        );
    }

    #[test]
    fn test_filter_headers_preserves_provider_specific_headers() {
        let mut headers = HeaderMap::new();

        // Provider-specific headers that should be kept
        headers.insert("anthropic-version", "2023-06-01".parse().unwrap());
        headers.insert("openai-organization", "org-123".parse().unwrap());
        headers.insert("x-stainless-lang", "js".parse().unwrap());
        headers.insert("x-stainless-runtime", "browser:chrome".parse().unwrap());

        let target = Target::builder()
            .url("https://api.anthropic.com".parse().unwrap())
            .build();

        filter_headers_for_upstream(&mut headers, &target);

        // All provider-specific headers should be kept
        assert!(headers.contains_key("anthropic-version"));
        assert!(headers.contains_key("openai-organization"));
        assert!(headers.contains_key("x-stainless-lang"));
        assert!(headers.contains_key("x-stainless-runtime"));
    }

    #[test]
    fn test_path_stripping_with_duplicate_prefix() {
        // Test the logic: target URL has "/v1", request path has "/v1/chat/completions"
        // Should result in "https://api.openai.com/v1/chat/completions" not "/v1/v1/..."

        let target_url = url::Url::parse("https://api.openai.com/v1/").unwrap();
        let target_path = target_url.path().trim_end_matches('/'); // "/v1"
        let request_path = "v1/chat/completions"; // already stripped leading /

        let path_to_join = if !target_path.is_empty() && target_path != "/" {
            let target_path_no_slash = &target_path[1..];
            if let Some(rest) = request_path.strip_prefix(target_path_no_slash) {
                if rest.is_empty() || rest.starts_with('/') {
                    rest.strip_prefix('/').unwrap_or(rest)
                } else {
                    request_path
                }
            } else {
                request_path
            }
        } else {
            request_path
        };

        let result = target_url.join(path_to_join).unwrap();
        assert_eq!(
            result.as_str(),
            "https://api.openai.com/v1/chat/completions"
        );
    }

    #[test]
    fn test_path_stripping_without_duplicate() {
        // Test: target URL has no path, request path has "/v1/chat/completions"
        // Should result in "https://api.openai.com/v1/chat/completions"

        let target_url = url::Url::parse("https://api.openai.com/").unwrap();
        let target_path = target_url.path().trim_end_matches('/'); // "/"
        let request_path = "v1/chat/completions";

        let path_to_join = if !target_path.is_empty() && target_path != "/" {
            let target_path_no_slash = &target_path[1..];
            if let Some(rest) = request_path.strip_prefix(target_path_no_slash) {
                if rest.is_empty() || rest.starts_with('/') {
                    rest.strip_prefix('/').unwrap_or(rest)
                } else {
                    request_path
                }
            } else {
                request_path
            }
        } else {
            request_path
        };

        let result = target_url.join(path_to_join).unwrap();
        assert_eq!(
            result.as_str(),
            "https://api.openai.com/v1/chat/completions"
        );
    }

    #[test]
    fn test_path_stripping_with_actual_duplicate_paths() {
        // Edge case: API actually has /v1/v1/something
        // Target has no path, request has "v1/v1/something"

        let target_url = url::Url::parse("https://api.example.com/").unwrap();
        let target_path = target_url.path().trim_end_matches('/');
        let request_path = "v1/v1/something";

        let path_to_join = if !target_path.is_empty() && target_path != "/" {
            let target_path_no_slash = &target_path[1..];
            if let Some(rest) = request_path.strip_prefix(target_path_no_slash) {
                if rest.is_empty() || rest.starts_with('/') {
                    rest.strip_prefix('/').unwrap_or(rest)
                } else {
                    request_path
                }
            } else {
                request_path
            }
        } else {
            request_path
        };

        let result = target_url.join(path_to_join).unwrap();
        assert_eq!(result.as_str(), "https://api.example.com/v1/v1/something");
    }

    #[test]
    fn test_path_stripping_with_different_prefix() {
        // Test: target has "/v2", request has "/v1/chat/completions"
        // Should not strip, result in "https://api.example.com/v2/v1/chat/completions"

        let target_url = url::Url::parse("https://api.example.com/v2/").unwrap();
        let target_path = target_url.path().trim_end_matches('/'); // "/v2"
        let request_path = "v1/chat/completions";

        let path_to_join = if !target_path.is_empty() && target_path != "/" {
            let target_path_no_slash = &target_path[1..];
            if let Some(rest) = request_path.strip_prefix(target_path_no_slash) {
                if rest.is_empty() || rest.starts_with('/') {
                    rest.strip_prefix('/').unwrap_or(rest)
                } else {
                    request_path
                }
            } else {
                request_path
            }
        } else {
            request_path
        };

        let result = target_url.join(path_to_join).unwrap();
        assert_eq!(
            result.as_str(),
            "https://api.example.com/v2/v1/chat/completions"
        );
    }

    #[test]
    fn test_path_stripping_with_query_params() {
        // Test: path with query parameters should work correctly

        let target_url = url::Url::parse("https://api.openai.com/v1/").unwrap();
        let target_path = target_url.path().trim_end_matches('/'); // "/v1"
        let request_path = "v1/chat/completions?stream=true";

        let path_to_join = if !target_path.is_empty() && target_path != "/" {
            let target_path_no_slash = &target_path[1..];
            if let Some(rest) = request_path.strip_prefix(target_path_no_slash) {
                if rest.is_empty() || rest.starts_with('/') {
                    rest.strip_prefix('/').unwrap_or(rest)
                } else {
                    request_path
                }
            } else {
                request_path
            }
        } else {
            request_path
        };

        let result = target_url.join(path_to_join).unwrap();
        assert_eq!(
            result.as_str(),
            "https://api.openai.com/v1/chat/completions?stream=true"
        );
    }

    #[test]
    fn test_path_stripping_false_positive() {
        // Test: path starts with target prefix but no slash after (e.g., "v1x")
        // Should NOT strip since it's not a real path match

        let target_url = url::Url::parse("https://api.example.com/v1/").unwrap();
        let target_path = target_url.path().trim_end_matches('/'); // "/v1"
        let request_path = "v1x/something";

        let path_to_join = if !target_path.is_empty() && target_path != "/" {
            let target_path_no_slash = &target_path[1..];
            if let Some(rest) = request_path.strip_prefix(target_path_no_slash) {
                if rest.is_empty() || rest.starts_with('/') {
                    rest.strip_prefix('/').unwrap_or(rest)
                } else {
                    request_path
                }
            } else {
                request_path
            }
        } else {
            request_path
        };

        let result = target_url.join(path_to_join).unwrap();
        // Should NOT strip "v1" since "v1x" is not the same as "v1/"
        assert_eq!(result.as_str(), "https://api.example.com/v1/v1x/something");
    }
}<|MERGE_RESOLUTION|>--- conflicted
+++ resolved
@@ -177,22 +177,21 @@
         }
     };
 
-<<<<<<< HEAD
     // Check target-level rate limit
-    if let Some(ref limiter) = target.limiter
-        && limiter.check().is_err() {
-            return Err(OnwardsErrorResponse::rate_limited());
-        }
-=======
-    // Clone response headers for later use in response
-    let response_headers = target.response_headers.clone();
-
     if let Some(ref limiter) = target.limiter
         && limiter.check().is_err()
     {
         return Err(OnwardsErrorResponse::rate_limited());
     }
->>>>>>> 9fc62215
+
+    if let Some(ref limiter) = target.limiter
+        && limiter.check().is_err()
+    {
+        return Err(OnwardsErrorResponse::rate_limited());
+    }
+
+    // Clone response headers for later use in response
+    let response_headers = target.response_headers.clone();
 
     // Extract bearer token for authentication and rate limiting
     let bearer_token = req
@@ -228,11 +227,11 @@
     // Check per-key rate limits if bearer token is present
     if let Some(token) = bearer_token
         && let Some(limiter) = state.targets.key_rate_limiters.get(token)
-<<<<<<< HEAD
-            && limiter.check().is_err() {
-                debug!("Per-key rate limit exceeded for token: {}", token);
-                return Err(OnwardsErrorResponse::rate_limited());
-            }
+        && limiter.check().is_err()
+    {
+        debug!("Per-key rate limit exceeded for token: {}", token);
+        return Err(OnwardsErrorResponse::rate_limited());
+    }
 
     // Acquire concurrency permits (both target-level and per-key)
     // These guards will be held until the end of the function, ensuring the permit is released
@@ -267,13 +266,6 @@
         None
     };
 
-=======
-        && limiter.check().is_err()
-    {
-        debug!("Per-key rate limit exceeded for token: {}", token);
-        return Err(OnwardsErrorResponse::rate_limited());
-    }
->>>>>>> 9fc62215
     // Users can specify the onwards value of the model field in the target
     // config. If not supplied, its left as is.
     if let Some(rewrite) = target.onwards_model.clone()
